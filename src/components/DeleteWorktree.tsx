import React, {useState, useEffect} from 'react';
import {Box, Text, useInput} from 'ink';
import {Worktree} from '../types/index.js';
import {WorktreeService} from '../services/worktreeService.js';
import DeleteConfirmation from './DeleteConfirmation.js';
import {shortcutManager} from '../services/shortcutManager.js';

interface DeleteWorktreeProps {
	onComplete: (worktreePaths: string[], deleteBranch: boolean) => void;
	onCancel: () => void;
}

const DeleteWorktree: React.FC<DeleteWorktreeProps> = ({
	onComplete,
	onCancel,
}) => {
	const [worktrees, setWorktrees] = useState<Worktree[]>([]);
	const [selectedIndices, setSelectedIndices] = useState<Set<number>>(
		new Set(),
	);
	const [focusedIndex, setFocusedIndex] = useState(0);
	const [confirmMode, setConfirmMode] = useState(false);

	useEffect(() => {
		const worktreeService = new WorktreeService();
		const allWorktrees = worktreeService.getWorktrees();
		// Filter out main worktree - we shouldn't delete it
		const deletableWorktrees = allWorktrees.filter(wt => !wt.isMainWorktree);
		setWorktrees(deletableWorktrees);
	}, []);

	useInput((input, key) => {
		if (key.ctrl && input === 'c') {
			onCancel();
			return;
		}

		if (confirmMode) {
			// Confirmation component handles input
			return;
		}

		if (key.upArrow) {
			setFocusedIndex(prev => Math.max(0, prev - 1));
		} else if (key.downArrow) {
			setFocusedIndex(prev => Math.min(worktrees.length - 1, prev + 1));
		} else if (input === ' ') {
			// Toggle selection
			setSelectedIndices(prev => {
				const newSet = new Set(prev);
				if (newSet.has(focusedIndex)) {
					newSet.delete(focusedIndex);
				} else {
					newSet.add(focusedIndex);
				}
				return newSet;
			});
		} else if (key.return) {
			if (selectedIndices.size > 0) {
				setConfirmMode(true);
			}
		} else if (shortcutManager.matchesShortcut('cancel', input, key)) {
			onCancel();
		}
	});

	if (worktrees.length === 0) {
		return (
			<Box flexDirection="column">
				<Text color="yellow">No worktrees available to delete.</Text>
				<Text dimColor>
					Press {shortcutManager.getShortcutDisplay('cancel')} to return to menu
				</Text>
			</Box>
		);
	}

	if (confirmMode) {
		const selectedWorktrees = Array.from(selectedIndices).map(
			index => worktrees[index]!,
		);

		const handleConfirm = (deleteBranch: boolean) => {
			const selectedPaths = Array.from(selectedIndices).map(
				index => worktrees[index]!.path,
			);
			onComplete(selectedPaths, deleteBranch);
		};

		const handleCancel = () => {
			setConfirmMode(false);
		};

<<<<<<< HEAD
=======
		const confirmMessage = (
			<Box flexDirection="column">
				<Text bold color="red">
					⚠️ Delete Confirmation
				</Text>
				<Box marginTop={1} marginBottom={1} flexDirection="column">
					<Text>You are about to delete the following worktrees:</Text>
					{selectedWorktrees.map(wt => (
						<Text key={wt.path} color="red">
							• {wt.branch ? wt.branch.replace('refs/heads/', '') : 'detached'}{' '}
							({wt.path})
						</Text>
					))}
				</Box>
				<Text bold>This will also delete their branches. Are you sure?</Text>
			</Box>
		);

>>>>>>> b3993c7a
		return (
			<DeleteConfirmation
				worktrees={selectedWorktrees}
				onConfirm={handleConfirm}
				onCancel={handleCancel}
			/>
		);
	}

	return (
		<Box flexDirection="column">
			<Box marginBottom={1}>
				<Text bold color="red">
					Delete Worktrees
				</Text>
			</Box>

			<Box marginBottom={1}>
				<Text dimColor>
					Select worktrees to delete (Space to select, Enter to confirm):
				</Text>
			</Box>

			{worktrees.map((worktree, index) => {
				const isSelected = selectedIndices.has(index);
				const isFocused = index === focusedIndex;
				const branchName = worktree.branch
					? worktree.branch.replace('refs/heads/', '')
					: 'detached';

				return (
					<Box key={worktree.path}>
						<Text
							color={isFocused ? 'green' : undefined}
							inverse={isFocused}
							dimColor={!isFocused && !isSelected}
						>
							{isSelected ? '[✓]' : '[ ]'} {branchName} ({worktree.path})
						</Text>
					</Box>
				);
			})}

			<Box marginTop={1} flexDirection="column">
				<Text dimColor>
					Controls: ↑↓ Navigate, Space Select, Enter Confirm,{' '}
					{shortcutManager.getShortcutDisplay('cancel')} Cancel
				</Text>
				{selectedIndices.size > 0 && (
					<Text color="yellow">
						{selectedIndices.size} worktree{selectedIndices.size > 1 ? 's' : ''}{' '}
						selected
					</Text>
				)}
			</Box>
		</Box>
	);
};

export default DeleteWorktree;<|MERGE_RESOLUTION|>--- conflicted
+++ resolved
@@ -91,27 +91,6 @@
 			setConfirmMode(false);
 		};
 
-<<<<<<< HEAD
-=======
-		const confirmMessage = (
-			<Box flexDirection="column">
-				<Text bold color="red">
-					⚠️ Delete Confirmation
-				</Text>
-				<Box marginTop={1} marginBottom={1} flexDirection="column">
-					<Text>You are about to delete the following worktrees:</Text>
-					{selectedWorktrees.map(wt => (
-						<Text key={wt.path} color="red">
-							• {wt.branch ? wt.branch.replace('refs/heads/', '') : 'detached'}{' '}
-							({wt.path})
-						</Text>
-					))}
-				</Box>
-				<Text bold>This will also delete their branches. Are you sure?</Text>
-			</Box>
-		);
-
->>>>>>> b3993c7a
 		return (
 			<DeleteConfirmation
 				worktrees={selectedWorktrees}
