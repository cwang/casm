--- conflicted
+++ resolved
@@ -92,45 +92,6 @@
 			setConfirmMode(false);
 		};
 
-<<<<<<< HEAD
-=======
-		const confirmMessage = (
-			<Box flexDirection="column">
-				<Text bold color="red">
-					⚠️ Delete Confirmation
-				</Text>
-				<Box marginTop={1} marginBottom={1} flexDirection="column">
-					<Text>You are about to delete the following worktrees:</Text>
-					{selectedWorktrees.length <= 10 ? (
-						selectedWorktrees.map(wt => (
-							<Text key={wt.path} color="red">
-								•{' '}
-								{wt.branch ? wt.branch.replace('refs/heads/', '') : 'detached'}{' '}
-								({wt.path})
-							</Text>
-						))
-					) : (
-						<>
-							{selectedWorktrees.slice(0, 8).map(wt => (
-								<Text key={wt.path} color="red">
-									•{' '}
-									{wt.branch
-										? wt.branch.replace('refs/heads/', '')
-										: 'detached'}{' '}
-									({wt.path})
-								</Text>
-							))}
-							<Text color="red" dimColor>
-								... and {selectedWorktrees.length - 8} more worktrees
-							</Text>
-						</>
-					)}
-				</Box>
-				<Text bold>This will also delete their branches. Are you sure?</Text>
-			</Box>
-		);
-
->>>>>>> 74764224
 		return (
 			<DeleteConfirmation
 				worktrees={selectedWorktrees}
